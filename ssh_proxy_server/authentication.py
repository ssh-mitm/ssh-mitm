--- conflicted
+++ resolved
@@ -68,13 +68,8 @@
     return valid_key
 
 
-<<<<<<< HEAD
-def validate_remote_host(remote_host: str):
-    if re.match(r"^[\w.]+(:[0-9]+)?$", remote_host):
-=======
 def validate_remote_host(remote_host):
     if re.match(r"^[^\:]+(:[0-9]{5})?$", remote_host):
->>>>>>> cfdc1c7c
         return remote_host
     raise argparse.ArgumentTypeError('remot host must be in format hostname:port')
 
