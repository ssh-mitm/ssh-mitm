--- conflicted
+++ resolved
@@ -114,14 +114,10 @@
 .spyderproject
 .spyproject
 
-<<<<<<< HEAD
-# JetBrains project settings
-.idea/
-=======
+
 # JetBrains project setting
 .idea
 test
->>>>>>> 5893ba7d
 
 # Rope project settings
 .ropeproject
